--- conflicted
+++ resolved
@@ -3,10 +3,7 @@
   LINK_LIBRARIES
     swiftFrontendTool
     swiftRemoteAST
-<<<<<<< HEAD
-=======
   SWIFT_COMPONENT tools
->>>>>>> b120535d
 )
 
 target_link_libraries(swift-remoteast-test edit)
