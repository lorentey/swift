// RUN: rm -rf %t
// RUN: mkdir -p %t
//
// RUN: %S/../../utils/gyb %s -o %t/main.swift
// RUN: %target-clang -fobjc-arc %S/Inputs/SlurpFastEnumeration/SlurpFastEnumeration.m -c -o %t/SlurpFastEnumeration.o
// RUN: %S/../../utils/line-directive %t/main.swift -- %target-build-swift %S/Inputs/DictionaryKeyValueTypes.swift %t/main.swift -I %S/Inputs/SlurpFastEnumeration/ -Xlinker %t/SlurpFastEnumeration.o -o %t/Array -Xfrontend -disable-access-control
// RUN: %S/../../utils/line-directive %t/main.swift -- %target-run %t/Array
// REQUIRES: executable_test

// XFAIL: linux

import Darwin
import StdlibUnittest

// Also import modules which are used by StdlibUnittest internally. This
// workaround is needed to link all required libraries in case we compile
// StdlibUnittest with -sil-serialize-all.
import SwiftPrivate
#if _runtime(_ObjC)
import ObjectiveC
#endif

import StdlibUnittestFoundationExtras
import Foundation

%{
all_array_types = [ 'ContiguousArray', 'ArraySlice', 'Array' ]
}%

extension Array {
  var identity: UnsafePointer<Void> {
    return self._buffer.identity
  }
}

extension ArraySlice {
  var identity: UnsafePointer<Void> {
    return self._buffer.identity
  }
}

extension ContiguousArray {
  var identity: UnsafePointer<Void> {
    return self._buffer.identity
  }
}

var ArrayTestSuite = TestSuite("Array")

ArrayTestSuite.test("sizeof") {
  var a = [ 10, 20, 30 ]
#if arch(i386) || arch(arm)
  expectEqual(4, sizeofValue(a))
#else
  expectEqual(8, sizeofValue(a))
#endif
}

ArrayTestSuite.test("valueDestruction") {
  var a = [TestValueTy]()
  for i in 100...110 {
    a.append(TestValueTy(i))
  }
}

//===----------------------------------------------------------------------===//
// Native array tests
// FIXME: incomplete.
//===----------------------------------------------------------------------===//

ArrayTestSuite.test("Native/length/empty") {
  let a = [TestValueTy]()
  expectEqual(0, a.length)
}

ArrayTestSuite.test("Native/length") {
  let a = [ TestValueTy(10), TestValueTy(20), TestValueTy(30) ]
  expectEqual(3, a.length)
}

ArrayTestSuite.test("Native/isEmpty/empty") {
  let a = [TestValueTy]()
  expectTrue(a.isEmpty)
}

ArrayTestSuite.test("Native/isEmpty") {
  let a = [ TestValueTy(10), TestValueTy(20), TestValueTy(30) ]
  expectFalse(a.isEmpty)
}

protocol TestProtocol1 {}

% for array_type in all_array_types:

// Check that the generic parameter is called 'Element'.
extension ${array_type} where Element : TestProtocol1 {
  var _elementIsTestProtocol1: Bool {
    fatalError("not implemented")
  }
}

/// Returns an ${array_type} that does not share its buffer with other arrays.
func getFresh${array_type}<S : Sequence>(sequence: S)
  -> ${array_type}<S.Iterator.Element> {
  var result: ${array_type}<S.Iterator.Element> = []
  result.reserveCapacity(sequence.underestimatedLength)
  for element in sequence {
    result.append(element)
  }
  return result
}

% end

enum EnumWithoutPayloads : Equatable {
  case A, B, C, D
}

func == (lhs: EnumWithoutPayloads, rhs: EnumWithoutPayloads) -> Bool {
  switch (lhs, rhs) {
  case (.A, .A), (.B, .B), (.C, .C), (.D, .D):
    return true

  default:
    return false
  }
}

struct SequenceWithCustomUnderestimateLength : Sequence {
  init(_ data: [Int]) {
    self._data = MinimalSequence(elements: data.map(OpaqueValue.init))
  }

  func iterator() -> MinimalSequence<OpaqueValue<Int>>.Iterator {
    return _data.iterator()
  }

  var underestimatedLength: Int {
    ++SequenceWithCustomUnderestimateLength.timesUnderestimateLengthWasCalled
    return _data.underestimatedLength
  }

  static var timesUnderestimateLengthWasCalled: Int = 0

  let _data: MinimalSequence<OpaqueValue<Int>>
}

% for array_type in all_array_types:

ArrayTestSuite.test("${array_type}/init(Sequence)") {
  let base = SequenceWithCustomUnderestimateLength(
    [ 0, 30, 10, 90 ])

  SequenceWithCustomUnderestimateLength.timesUnderestimateLengthWasCalled = 0

  let result = ${array_type}(base)

  expectEqual([ 0, 30, 10, 90 ], result.map { $0.value })

  expectEqual(1, SequenceWithCustomUnderestimateLength.timesUnderestimateLengthWasCalled)

  expectEqualSequence(
    [], Array(base).map { $0.value }, "sequence should be consumed")
}

ArrayTestSuite.test("${array_type}/Sliceable/Enums") {
  typealias E = EnumWithoutPayloads

  do {
    let expected = [ E.A, E.B, E.C, E.D ]
    let sliceable = ${array_type}(expected)
    checkSliceableWithBidirectionalIndex(expected, sliceable)
  }

  /*
  FIXME: add this test when Array<T> can be conditionally Equatable.
  do {
    let expected = [ [ E.A, E.B ], [ E.B, E.C ], [ E.D ], [ E.A, E.B, E.D ] ]
    let sliceable = ${array_type}(expected)
    checkSliceableWithBidirectionalIndex(
      expected, sliceable, SourceLocStack().withCurrentLoc())
  }
  */
}

ArrayTestSuite.test("${array_type}/appendNonUnique") {
  var x: ${array_type}<Int> = []
  x.reserveCapacity(10002)
  let capacity = x.capacity
  for _ in 1...10000 {
    let y = x
    x.append(1)
    expectTrue(x.capacity == capacity)
    let z = x
    x.removeAt(0)
  }
}

ArrayTestSuite.test("${array_type}/emptyAllocation") {
  let arr0 = ${array_type}<Int>()
  let arr1 = ${array_type}<TestValueTy>(repeating: TestValueTy(0), length: 0)
  // Empty arrays all use the same buffer
  expectEqual(arr0._buffer.identity, arr1._buffer.identity)

  let hasNilBuffer = arr1.identity == nil
  expectFalse(hasNilBuffer)

  let arr2: ${array_type}<TestValueTy> = []
  let emptyLiteralsShareBuffer = arr0._buffer.identity == arr2._buffer.identity
  expectTrue(emptyLiteralsShareBuffer)
}

ArrayTestSuite.test("${array_type}/filter") {
  do {
    let arr: ${array_type}<Int> = []
    var result = arr.filter() {
      (x: Int) -> Bool in
      expectUnreachable()
      return true
    }
    expectType(Array<Int>.self, &result)
    expectEqual([], result)
    expectEqual(0, result.capacity)
  }
  do {
    let arr: ${array_type}<Int> = [ 0, 30, 10, 90 ]
    let result = arr.filter() { (x: Int) -> Bool in true }
    expectEqual([ 0, 30, 10, 90 ], result)
    expectGE(2 * result.length, result.capacity)
  }
  do {
    let arr: ${array_type}<Int> = [ 0, 30, 10, 90 ]
    let result = arr.filter() { (x: Int) -> Bool in false }
    expectEqual([], result)
    expectGE(2 * result.length, result.capacity)
  }
  do {
    let arr: ${array_type}<Int> = [ 0, 30, 10, 90 ]
    let result = arr.filter() { $0 % 3 == 0 }
    expectEqual([ 0, 30, 90 ], result)
    expectGE(2 * result.length, result.capacity)
  }
}

ArrayTestSuite.test("${array_type}/map") {
  do {
    let arr: ${array_type}<Int> = []
    var result = arr.map() {
      (x: Int) -> Int16 in
      expectUnreachable()
      return 42
    }
    expectType(Array<Int16>.self, &result)
    expectEqual([], result)
    expectEqual(0, result.capacity)
  }
  do {
    let arr: ${array_type}<Int> = [ 0, 30, 10, 90 ]
    let result = arr.map() { $0 + 1 }
    expectEqual([ 1, 31, 11, 91 ], result)
    expectGE(2 * result.length, result.capacity)
  }
}

ArrayTestSuite.test("${array_type}/flatMap") {
  let enumerate : Int -> ${array_type}<Int> =
    { return ${array_type}(1..<($0 + 1)) }
  expectEqualSequence([], ${array_type}().flatMap(enumerate))
  expectEqualSequence([ 1 ], ${array_type}([ 1 ]).flatMap(enumerate))
  expectEqualSequence(
    [ 1, 1, 2 ],
    ${array_type}([ 1, 2 ]).flatMap(enumerate))
  expectEqualSequence(
    [ 1, 1, 1, 2 ],
    ${array_type}([ 1, 2 ]).flatMap(enumerate).flatMap(enumerate))
}

ArrayTestSuite.test("${array_type}/Mirror") {
  do {
    let input: ${array_type}<Int> = []
    var output = ""
    dump(input, &output)

    let expected =
      "- 0 elements\n"

    expectEqual(expected, output)
  }
  do {
    let input: ${array_type}<Int> = [ 10, 20, 30, 40 ]
    var output = ""
    dump(input, &output)

    let expected =
      "▿ 4 elements\n" +
      "  - [0]: 10\n" +
      "  - [1]: 20\n" +
      "  - [2]: 30\n" +
      "  - [3]: 40\n"

    expectEqual(expected, output)
  }
%   if array_type == 'ArraySlice':
  do {
    let base = [ 10, 20, 30, 40 ]
    let input: ArraySlice<Int> = base[1..<3]
    var output = ""
    dump(input, &output)

    let expected =
      "▿ 2 elements\n" +
      "  - [0]: 20\n" +
      "  - [1]: 30\n"

    expectEqual(expected, output)
  }
%   end
}

% end

% for Kind in ['Array', 'ContiguousArray']:
ArrayTestSuite.test("${Kind}/popLast") {
  // Empty
  do {
    var a = ${Kind}<Int>()
    let popped = a.popLast()
    expectEmpty(popped)
    expectTrue(a.isEmpty)
  }

  do {
    var popped = [Int]()
    var a: ${Kind}<Int> = [1010, 2020, 3030]
    while let element = a.popLast() {
      popped.append(element)
    }
    expectEqualSequence([1010, 2020, 3030], popped.reversed())
    expectTrue(a.isEmpty)
  }
}
% end

// Check how removeFirst() affects indices.
% for Kind in ['Array', 'ContiguousArray']:
ArrayTestSuite.test("${Kind}/removeFirst") {
  do {
    var a: ${Kind}<OpaqueValue<Int>> = ${Kind}([ 1 ].map(OpaqueValue.init))
    a.removeFirst()
    expectEqual(0, a.startIndex)
  }
  do {
    var a: ${Kind}<OpaqueValue<Int>> = ${Kind}([ 1, 2 ].map(OpaqueValue.init))
    a.removeFirst()
    expectEqual(0, a.startIndex)
  }
}
% end

ArrayTestSuite.test("ArraySlice/removeFirst") {
  do {
    let a: [OpaqueValue<Int>] = [ 99, 1010, 99 ].map(OpaqueValue.init)
    var s = a[1..<2]
    expectEqual(1, s.startIndex)
    s.removeFirst()
    expectEqual(2, s.startIndex)
  }
  do {
    let a: [OpaqueValue<Int>] = [ 99, 1010, 2020, 99 ].map(OpaqueValue.init)
    var s = a[1..<2]
    expectEqual(1, s.startIndex)
    s.removeFirst()
    expectEqual(2, s.startIndex)
  }
}

//===----------------------------------------------------------------------===//
// _withUnsafeMutableBufferPointerIfSupported()
//===----------------------------------------------------------------------===//

struct WithUnsafeMutableBufferPointerIfSupportedTest {
  let sequence: [Int]
  let loc: SourceLoc

  init(
    _ sequence: [Int],
    file: String = __FILE__, line: UInt = __LINE__
  ) {
    self.sequence = sequence
    self.loc = SourceLoc(file, line, comment: "test data")
  }
}

let withUnsafeMutableBufferPointerIfSupportedTests = [
  WithUnsafeMutableBufferPointerIfSupportedTest([]),
  WithUnsafeMutableBufferPointerIfSupportedTest([ 10 ]),
  WithUnsafeMutableBufferPointerIfSupportedTest([ 10, 20, 30, 40, 50 ]),
]

% for array_type in all_array_types:

ArrayTestSuite.test("${array_type}/_withUnsafeMutableBufferPointerIfSupported") {
  for test in withUnsafeMutableBufferPointerIfSupportedTests {
    var a = getFresh${array_type}(test.sequence.map(OpaqueValue.init))
    do {
      // Read.
      var result = a._withUnsafeMutableBufferPointerIfSupported {
        (baseAddress, length) -> OpaqueValue<[OpaqueValue<Int>]> in
        let bufferPointer =
          UnsafeMutableBufferPointer(start: baseAddress, length: length)
        return OpaqueValue(Array(bufferPointer))
      }
      expectType(Optional<OpaqueValue<Array<OpaqueValue<Int>>>>.self, &result)
      expectEqualSequence(test.sequence, result!.value.map { $0.value })
      expectEqualSequence(test.sequence, a.map { $0.value })
    }
    do {
      // Read and write.
      var result = a._withUnsafeMutableBufferPointerIfSupported {
        (baseAddress, length) -> OpaqueValue<Array<OpaqueValue<Int>>> in
        let bufferPointer =
          UnsafeMutableBufferPointer(start: baseAddress, length: length)
        let result = OpaqueValue(Array(bufferPointer))
        for i in bufferPointer.indices {
          bufferPointer[i] = OpaqueValue(bufferPointer[i].value * 10)
        }
        return result
      }
      expectType(Optional<OpaqueValue<Array<OpaqueValue<Int>>>>.self, &result)
      expectEqualSequence(test.sequence, result!.value.map { $0.value })
      expectEqualSequence(
        test.sequence.map { $0 * 10 },
        a.map { $0.value })
    }
  }
  // FIXME: tests for arrays bridged from Objective-C.
}

ArrayTestSuite.test("${array_type}/_withUnsafeMutableBufferPointerIfSupported/ReplacingTheBufferTraps/1") {
  var a = getFresh${array_type}([ OpaqueValue(10) ])
  var result = a._withUnsafeMutableBufferPointerIfSupported {
    (baseAddress, length) -> OpaqueValue<Int> in
    // buffer = UnsafeMutableBufferPointer(start: buffer.baseAddress, length: 0)
    // FIXME: does not trap since the buffer is not passed inout.
    // expectCrashLater()
    return OpaqueValue(42)
  }
}

ArrayTestSuite.test("${array_type}/_withUnsafeMutableBufferPointerIfSupported/ReplacingTheBufferTraps/2") {
  var a = getFresh${array_type}([ OpaqueValue(10) ])
  var result = a._withUnsafeMutableBufferPointerIfSupported {
    (baseAddress, length) -> OpaqueValue<Int> in
    // buffer = UnsafeMutableBufferPointer(start: nil, length: 1)
    // FIXME: does not trap since the buffer is not passed inout.
    // expectCrashLater()
    return OpaqueValue(42)
  }
}

//===---
// Check that iterators traverse a snapshot of the collection.
//===---

ArrayTestSuite.test(
  "${array_type}/mutationDoesNotAffectIterator/subscript/store") {
  var arr: ${array_type}<Int> = [ 1010, 1020, 1030 ]
  var iter = arr.iterator()
  arr[0] = 1011
  expectEqual([ 1010, 1020, 1030 ], Array(IteratorSequence(iter)))
}

ArrayTestSuite.test(
  "${array_type}/mutationDoesNotAffectIterator/subscript/append") {
  var arr: ${array_type}<Int> = [ 1010, 1020, 1030 ]
  var iter = arr.iterator()
  arr.append(1040)
  expectEqual([ 1010, 1020, 1030 ], Array(IteratorSequence(iter)))
}

ArrayTestSuite.test(
  "${array_type}/mutationDoesNotAffectIterator/subscript/replaceSubrange") {
  var arr: ${array_type}<Int> = [ 1010, 1020, 1030 ]
  var iter = arr.iterator()
  arr.replaceSubrange(1..<3, with: [ 1040, 1050, 1060 ])
  expectEqual([ 1010, 1020, 1030 ], Array(IteratorSequence(iter)))
}

% end

//===----------------------------------------------------------------------===//
// COW tests
// FIXME: incomplete.
//===----------------------------------------------------------------------===//

func withInoutInt(inout x: Int, body: (inout x: Int) -> Void) {
  body(x: &x)
}

func withInoutT<T>(inout x: T, body: (inout x: T) -> Void) {
  body(x: &x)
}

% for element_type in [ 'TestValueTy', 'TestBridgedValueTy' ]:
%   for array_type in all_array_types:

ArrayTestSuite.test("${array_type}<${element_type}>/subscript(_: Int)/COW") {
  var a: ${array_type}<${array_type}<${element_type}>> = [ [
    ${element_type}(10), ${element_type}(20), ${element_type}(30),
    ${element_type}(40), ${element_type}(50), ${element_type}(60),
    ${element_type}(70)
  ] ]
  let identityOuter = a.identity
  var identityInner = a[0].identity

  func checkIdentity(stackTrace: SourceLocStack) {
%     if element_type == 'TestValueTy':
    // Does not reallocate storage because we changed a property based on a
    // reference; array storage was not changed.  Writeback of the inner array
    // does not happen.
    expectEqual(identityOuter, a.identity, stackTrace: stackTrace)
    expectEqual(identityInner, a[0].identity, stackTrace: stackTrace)
%     else:
    expectEqual(identityOuter, a.identity, stackTrace: stackTrace)

    // Should not reallocate storage.
    expectEqual(identityInner, a[0].identity, stackTrace: stackTrace)
%     end
  }

  // Mutating through a subscript expression.
  a[0][0] = ${element_type}(1010)

  checkIdentity(SourceLocStack().withCurrentLoc())

  a[0][1].value = 1020

  checkIdentity(SourceLocStack().withCurrentLoc())

  withInoutT(&a) {
    (inout x: ${array_type}<${array_type}<${element_type}>>) in
    x[0][2].value += 1000
  }

  checkIdentity(SourceLocStack().withCurrentLoc())

  withInoutT(&a[0]) {
    (inout x: ${array_type}<${element_type}>) in
    x[3].value += 1000
  }

  checkIdentity(SourceLocStack().withCurrentLoc())

  // This will reallocate storage unless Array uses addressors for subscript.
  //withInoutT(&a[0][4]) {
  //  (inout x: ${element_type}) in
  //  x.value += 1000
  //}

  // FIXME: both of these lines crash the compiler.
  // <rdar://problem/18439579> Passing an expression based on addressors as
  // 'inout' crashes SILGen
  //withInoutT(&a[0][5].value, { $0 += 1000 })
  //withInoutInt(&a[0][6].value, { $0 += 1000 })

  // Don't change the last element.

  expectEqual(1010, a[0][0].value)
  expectEqual(1020, a[0][1].value)
  expectEqual(1030, a[0][2].value)
  expectEqual(1040, a[0][3].value)
  expectEqual(50, a[0][4].value)
  expectEqual(60, a[0][5].value)
  expectEqual(70, a[0][6].value)
}

ArrayTestSuite.test("${array_type}<${element_type}>/subscript(_: Range<Int>)/COW") {
  var a: ${array_type}<${array_type}<${element_type}>> = [ [
    ${element_type}(10), ${element_type}(20), ${element_type}(30),
    ${element_type}(40), ${element_type}(50), ${element_type}(60),
    ${element_type}(70), ${element_type}(80), ${element_type}(90),
  ] ]
  let identityOuter = a.identity
  var identityInner = a[0].identity

  func checkIdentity(stackTrace: SourceLocStack) {
%     if element_type == 'TestValueTy':
    // Does not reallocate storage because we changed a property based on a
    // reference; array storage was not changed.
    expectEqual(identityOuter, a.identity, stackTrace: stackTrace)
    expectEqual(identityInner, a[0].identity, stackTrace: stackTrace)
%     else:
    expectEqual(identityOuter, a.identity, stackTrace: stackTrace)
    // Writeback happens in subscript(Range<Int>), but array notices that the new
    // value did not change.
    // Another writeback happens in Array.subscript(Int), but this is not what we
    // want.
    expectNotEqual(identityInner, a[0].identity, stackTrace: stackTrace)
    identityInner = a[0].identity
%     end
  }

  // Mutating through a subscript expression.
  a[0..<1][0][0] = ${element_type}(1010)

  // Reallocates storage because of the writeback in Array.subscript(Int).
  expectEqual(identityOuter, a.identity)
  expectNotEqual(identityInner, a[0].identity)
  identityInner = a[0].identity

  a[0..<1][0][1].value = 1020

  checkIdentity(SourceLocStack().withCurrentLoc())

  withInoutT(&a) {
    (inout x: ${array_type}<${array_type}<${element_type}>>) in
    x[0..<1][0][2].value += 1000
  }

  checkIdentity(SourceLocStack().withCurrentLoc())

  withInoutT(&a[0..<1]) {
    (inout x: ArraySlice<${array_type}<${element_type}>>) in
    x[0][3].value += 1000
  }

  checkIdentity(SourceLocStack().withCurrentLoc())

  withInoutT(&a[0..<1][0]) {
    (inout x: ${array_type}<${element_type}>) in
    x[4].value += 1000
  }

  checkIdentity(SourceLocStack().withCurrentLoc())

  withInoutT(&a[0..<1][0][5]) {
    (inout x: ${element_type}) in
    x.value += 1000
  }

  // Reallocates storage because of the writeback in Array.subscript(Int)
  // (writeback is being requested for the array element even though it is not
  // needed).
  expectEqual(identityOuter, a.identity)
  expectNotEqual(identityInner, a[0].identity)
  identityInner = a[0].identity

  withInoutT(&a[0..<1][0][6].value) {
    (inout x: Int) in
    x += 1000
  }

  checkIdentity(SourceLocStack().withCurrentLoc())

  withInoutInt(&a[0..<1][0][7].value) {
    (inout x: Int) in
    x += 1000
  }

  checkIdentity(SourceLocStack().withCurrentLoc())

  // Don't change the last element.

  expectEqual(1010, a[0][0].value)
  expectEqual(1020, a[0][1].value)
  expectEqual(1030, a[0][2].value)
  expectEqual(1040, a[0][3].value)
  expectEqual(1050, a[0][4].value)
  expectEqual(1060, a[0][5].value)
  expectEqual(1070, a[0][6].value)
  expectEqual(1080, a[0][7].value)
  expectEqual(90, a[0][8].value)
}

%   end
% end

// FIXME: all the tests below are applicable to ArraySlice, too.

//===----------------------------------------------------------------------===//
// NSArray -> Array bridging tests
// FIXME: incomplete.
//===----------------------------------------------------------------------===//

func isNativeArray<Element>(a: Array<Element>) -> Bool {
  return a._hoistableIsNativeTypeChecked()
}

func isCocoaArray<Element>(a: Array<Element>) -> Bool {
  return !isNativeArray(a)
}

func getAsImmutableNSArray(a: Array<Int>) -> NSArray {
  var elements = a.map { TestObjCValueTy($0) as AnyObject? }
  return NSArray(objects: &elements, count: elements.length)
}

func getAsNSArray(a: Array<Int>) -> NSArray {
  // Return an `NSMutableArray` to make sure that it has a unique
  // pointer identity.
  return getAsNSMutableArray(a)
}

func getAsNSMutableArray(a: Array<Int>) -> NSMutableArray {
  let result = NSMutableArray()
  for element in a {
    result.add(TestObjCValueTy(element))
  }
  return result
}

@objc
class CustomImmutableNSArray : NSArray {
  init(_privateInit: ()) {
    super.init()
  }

  override init() {
    expectUnreachable()
    super.init()
  }

  override init(objects: UnsafePointer<AnyObject?>, count: Int) {
    super.init(objects: objects, count: count)
  }

  required init(coder aDecoder: NSCoder) {
    fatalError("init(coder:) not implemented by CustomImmutableNSArray")
  }

  @objc
  override func copy(zone zone: NSZone) -> AnyObject {
    ++CustomImmutableNSArray.timesCopyWithZoneWasCalled
    return self
  }

  @objc
<<<<<<< HEAD
  override func objectAt(index: Int) -> AnyObject {
    ++CustomImmutableNSArray.timesObjectAtIndexWasCalled
=======
  override func objectAtIndex(index: Int) -> AnyObject {
    CustomImmutableNSArray.timesObjectAtIndexWasCalled += 1
>>>>>>> 1994b831
    return _data[index]
  }

  @objc
  override var count: Int {
    ++CustomImmutableNSArray.timesCountWasCalled
    return _data.length
  }

  @objc
  override func countByEnumeratingWith(
    state: UnsafeMutablePointer<NSFastEnumerationState>,
    objects: AutoreleasingUnsafeMutablePointer<AnyObject?>,
    count: Int
  ) -> Int {
    var theState = state.pointee
    if theState.state == 0 {
      theState.state = 1
      theState.itemsPtr =
        AutoreleasingUnsafeMutablePointer(_data._baseAddressIfContiguous)
      theState.mutationsPtr = _fastEnumerationStorageMutationsPtr
      state.pointee = theState
      return _data.length
    }
    return 0
  }

  let _data = [ 10, 20, 30 ].map { TestObjCValueTy($0) }

  static var timesCopyWithZoneWasCalled = 0
  static var timesObjectAtIndexWasCalled = 0
  static var timesCountWasCalled = 0
}

ArrayTestSuite.test("BridgedFromObjC.Verbatim.BridgeUsingAs") {
  do {
    let source = [ 10, 20, 30 ]
    let nsa = getAsNSArray(source)
    var result = nsa as Array
    expectTrue(isCocoaArray(result))
    expectType(Array<AnyObject>.self, &result)
    checkSequence(source.map { TestObjCValueTy($0) as AnyObject }, result) {
      ($0 as! TestObjCValueTy).value == ($1 as! TestObjCValueTy).value
    }
  }
  do {
    let source = [ 10, 20, 30 ]
    let nsa = getAsNSArray(source)
    var result = nsa as! Array<TestObjCValueTy>
    expectTrue(isCocoaArray(result))
    expectType(Array<TestObjCValueTy>.self, &result)
    checkSequence(source.map { TestObjCValueTy($0) }, result) {
      $0.value == $1.value
    }
  }
}

ArrayTestSuite.test("BridgedFromObjC.Nonverbatim.BridgeUsingAs") {
  let source = [ 10, 20, 30 ]
  let nsa = getAsNSArray(source)
  var result = nsa as! Array<TestBridgedValueTy>
  expectTrue(isNativeArray(result))
  expectType(Array<TestBridgedValueTy>.self, &result)
  checkSequence(source.map { TestBridgedValueTy($0) }, result) {
    $0.value == $1.value
  }
}


ArrayTestSuite.test("BridgedFromObjC.Verbatim.ArrayIsCopied") {
  let source = [ 10, 20, 30 ]
  let nsa = getAsNSMutableArray(source)
  let result = nsa as Array<AnyObject>
  expectTrue(isCocoaArray(result))

  // Delete the value from NSMutableArray.
  expectEqual(20, (nsa[1] as! TestObjCValueTy).value)
  nsa.removeObjectAt(1)
  expectEqual(30, (nsa[1] as! TestObjCValueTy).value)

  // Check that the Array is not affected.
  expectEqual(20, result[1].value)
}

ArrayTestSuite.test("BridgedFromObjC.Nonverbatim.ArrayIsCopied") {
  let source = [ 10, 20, 30 ]
  let nsa = getAsNSMutableArray(source)
  var result = nsa as! Array<TestBridgedValueTy>
  expectTrue(isNativeArray(result))

  // Delete the value from NSMutableArray.
  expectEqual(20, (nsa[1] as! TestObjCValueTy).value)
  nsa.removeObjectAt(1)
  expectEqual(30, (nsa[1] as! TestObjCValueTy).value)

  // Check that the Array is not affected.
  expectEqual(20, result[1].value)
}


ArrayTestSuite.test("BridgedFromObjC.Verbatim.NSArrayIsRetained") {
  let nsa = NSArray(array: getAsNSArray([ 10, 20, 30 ]))
  var a: Array<AnyObject> = _convertNSArrayToArray(nsa)
  var bridgedBack: NSArray = _convertArrayToNSArray(a)

  expectEqual(
    unsafeBitCast(nsa, Int.self),
    unsafeBitCast(bridgedBack, Int.self))

  _fixLifetime(nsa)
  _fixLifetime(a)
  _fixLifetime(bridgedBack)
}

ArrayTestSuite.test("BridgedFromObjC.Nonverbatim.NSArrayIsCopied") {
  let nsa = NSArray(array: getAsNSArray([ 10, 20, 30 ]))
  var a: Array<TestBridgedValueTy> = _convertNSArrayToArray(nsa)
  var bridgedBack: NSArray = _convertArrayToNSArray(a)

  expectNotEqual(
    unsafeBitCast(nsa, Int.self),
    unsafeBitCast(bridgedBack, Int.self))

  _fixLifetime(nsa)
  _fixLifetime(a)
  _fixLifetime(bridgedBack)
}


ArrayTestSuite.test("BridgedFromObjC.Verbatim.ImmutableArrayIsRetained") {
  let nsa: NSArray = CustomImmutableNSArray(_privateInit: ())

  CustomImmutableNSArray.timesCopyWithZoneWasCalled = 0
  CustomImmutableNSArray.timesObjectAtIndexWasCalled = 0
  CustomImmutableNSArray.timesCountWasCalled = 0
  let a: Array<AnyObject> = _convertNSArrayToArray(nsa)
  expectEqual(1, CustomImmutableNSArray.timesCopyWithZoneWasCalled)
  expectEqual(0, CustomImmutableNSArray.timesObjectAtIndexWasCalled)
  expectEqual(0, CustomImmutableNSArray.timesCountWasCalled)

  let bridgedBack: NSArray = _convertArrayToNSArray(a)

  expectEqual(
    unsafeBitCast(nsa, Int.self),
    unsafeBitCast(bridgedBack, Int.self))

  _fixLifetime(nsa)
  _fixLifetime(a)
  _fixLifetime(bridgedBack)
}

ArrayTestSuite.test("BridgedFromObjC.Nonverbatim.ImmutableArrayIsCopied") {
  let nsa: NSArray = CustomImmutableNSArray(_privateInit: ())

  CustomImmutableNSArray.timesCopyWithZoneWasCalled = 0
  CustomImmutableNSArray.timesObjectAtIndexWasCalled = 0
  CustomImmutableNSArray.timesCountWasCalled = 0
  TestBridgedValueTy.bridgeOperations = 0
  var a: Array<TestBridgedValueTy> = []

  // FIXME: bridging shouldn't dump array contents into the autorelease pool.
  autoreleasepoolIfUnoptimizedReturnAutoreleased {
    a = _convertNSArrayToArray(nsa)
    expectEqual(1, CustomImmutableNSArray.timesCopyWithZoneWasCalled)
    expectEqual(3, CustomImmutableNSArray.timesObjectAtIndexWasCalled)
    expectNotEqual(0, CustomImmutableNSArray.timesCountWasCalled)
    expectEqual(3, TestBridgedValueTy.bridgeOperations)
  }

  let bridgedBack: NSArray = _convertArrayToNSArray(a)

  expectNotEqual(
    unsafeBitCast(nsa, Int.self),
    unsafeBitCast(bridgedBack, Int.self))

  _fixLifetime(nsa)
  _fixLifetime(a)
  _fixLifetime(bridgedBack)
}

// FIXME: test API calls on the BridgedFromObjC arrays.

//===----------------------------------------------------------------------===//
// Array -> NSArray bridging tests
//
// Element is bridged verbatim.
//
// FIXME: incomplete.
//===----------------------------------------------------------------------===//

ArrayTestSuite.test("BridgedToObjC.Verbatim.BridgeUsingAs") {
  let source = [ 10, 20, 30 ].map { TestObjCValueTy($0) }
  let result = source as NSArray
  expectTrue(isNativeNSArray(result))
  expectEqual(3, result.count)
  autoreleasepoolIfUnoptimizedReturnAutoreleased {
    expectEqual(10, (result[0] as! TestObjCValueTy).value)
    expectEqual(20, (result[1] as! TestObjCValueTy).value)
    expectEqual(30, (result[2] as! TestObjCValueTy).value)
  }
}

ArrayTestSuite.test("BridgedToObjC/Verbatim/length/empty") {
  let a = getBridgedNSArrayOfRefTypeVerbatimBridged(numElements: 0)
  expectEqual(0, a.count)
}

ArrayTestSuite.test("BridgedToObjC/Verbatim/length") {
  let a = getBridgedNSArrayOfRefTypeVerbatimBridged()
  expectEqual(3, a.count)
}

for index in [ -100, -1, 0, 1, 100 ] {
  ArrayTestSuite.test(
    "BridgedToObjC/Verbatim/objectAtIndex/empty/trap/\(index)")
    .crashOutputMatches("Array index out of range")
    .code {
    let a = getBridgedNSArrayOfRefTypeVerbatimBridged(numElements: 0)
    expectCrashLater()
    a.objectAt(index)
  }
}

for index in [ -100, -1, 3, 4, 100 ] {
  ArrayTestSuite.test("BridgedToObjC/Verbatim/objectAtIndex/trap/\(index)")
    .crashOutputMatches("Array index out of range")
    .code {
    let a = getBridgedNSArrayOfRefTypeVerbatimBridged(numElements: 3)
    expectCrashLater()
    a.objectAt(index)
  }
}

ArrayTestSuite.test("BridgedToObjC/Verbatim/objectAtIndex") {
  let a = getBridgedNSArrayOfRefTypeVerbatimBridged(numElements: 3)

  var v: AnyObject = a.objectAt(0)
  expectEqual(10, (v as! TestObjCValueTy).value)
  let idValue0 = unsafeBitCast(v, UInt.self)

  v = a.objectAt(1)
  expectEqual(20, (v as! TestObjCValueTy).value)
  let idValue1 = unsafeBitCast(v, UInt.self)

  v = a.objectAt(2)
  expectEqual(30, (v as! TestObjCValueTy).value)
  let idValue2 = unsafeBitCast(v, UInt.self)

  for i in 0..<3 {
    expectEqual(idValue0, unsafeBitCast(a.objectAt(0), UInt.self))
    expectEqual(idValue1, unsafeBitCast(a.objectAt(1), UInt.self))
    expectEqual(idValue2, unsafeBitCast(a.objectAt(2), UInt.self))
  }

  expectAutoreleasedKeysAndValues(unopt: (0, 3))
}

for indexRange in [
  -2..<(-2), 1..<1,
  0..<4, -2..<(-1), -1..<2, 0..<1, 2..<4, 4..<5
] as [Range<Int>] {
  ArrayTestSuite.test("BridgedToObjC/Verbatim/getObjects/empty/trap/\(indexRange)")
    .crashOutputMatches("Array index out of range")
    .code {
    let a = getBridgedNSArrayOfRefTypeVerbatimBridged(
      numElements: 0, capacity: 16)
    let buffer = UnsafeMutablePointer<AnyObject>(allocatingCapacity: 16)
    a.getObjects(
      AutoreleasingUnsafeMutablePointer(buffer), range: NSRange(0..<0))
    expectCrashLater()
    a.getObjects(
      AutoreleasingUnsafeMutablePointer(buffer), range: NSRange(indexRange))
  }
}

for indexRange in [ 0..<4, -2..<(-1), -1..<2, 2..<4, 4..<5 ] as [Range<Int>] {
  ArrayTestSuite.test("BridgedToObjC/Verbatim/getObjects/trap/\(indexRange)")
    .crashOutputMatches("Array index out of range")
    .code {
    let a = getBridgedNSArrayOfRefTypeVerbatimBridged(
      numElements: 3, capacity: 16)
    let buffer = UnsafeMutablePointer<AnyObject>(allocatingCapacity: 16)
    a.getObjects(
      AutoreleasingUnsafeMutablePointer(buffer), range: NSRange(0..<3))
    expectCrashLater()
    a.getObjects(
      AutoreleasingUnsafeMutablePointer(buffer), range: NSRange(indexRange))
  }
}

ArrayTestSuite.test("BridgedToObjC/Verbatim/getObjects") {
  let a = getBridgedNSArrayOfRefTypeVerbatimBridged(numElements: 3)
  let buffer = UnsafeMutablePointer<AnyObject>(allocatingCapacity: 16)
  a.getObjects(
    AutoreleasingUnsafeMutablePointer(buffer), range: NSRange(0..<3))

  var v: AnyObject = buffer[0]
  expectEqual(10, (v as! TestObjCValueTy).value)
  let idValue0 = unsafeBitCast(v, UInt.self)

  v = buffer[1]
  expectEqual(20, (v as! TestObjCValueTy).value)
  let idValue1 = unsafeBitCast(v, UInt.self)

  v = buffer[2]
  expectEqual(30, (v as! TestObjCValueTy).value)
  let idValue2 = unsafeBitCast(v, UInt.self)

  for i in 0..<3 {
    expectEqual(idValue0, unsafeBitCast(a.objectAt(0), UInt.self))
    expectEqual(idValue1, unsafeBitCast(a.objectAt(1), UInt.self))
    expectEqual(idValue2, unsafeBitCast(a.objectAt(2), UInt.self))
  }

  buffer.deallocateCapacity(3)
  _fixLifetime(a)

  expectAutoreleasedKeysAndValues(unopt: (0, 3))
}

ArrayTestSuite.test("BridgedToObjC/Verbatim/copyWithZone") {
  let a = getBridgedNSArrayOfRefTypeVerbatimBridged(numElements: 3)
  let copy: AnyObject = a.copy(zone: nil)
  expectEqual(unsafeBitCast(a, UInt.self), unsafeBitCast(copy, UInt.self))
}

ArrayTestSuite.test("BridgedToObjC/Verbatim/FastEnumeration/UseFromSwift/Empty") {
  let a = getBridgedNSArrayOfRefTypeVerbatimBridged(numElements: 0)

  checkArrayFastEnumerationFromSwift(
    [], a, { a },
    { ($0 as! TestObjCValueTy).value })
}

ArrayTestSuite.test("BridgedToObjC/Verbatim/FastEnumeration/UseFromSwift/3") {
  let a = getBridgedNSArrayOfRefTypeVerbatimBridged(numElements: 3)

  checkArrayFastEnumerationFromSwift(
    [ 10, 20, 30 ],
    a, { a },
    { ($0 as! TestObjCValueTy).value })
}

ArrayTestSuite.test("BridgedToObjC/Verbatim/FastEnumeration/UseFromSwift/7") {
  let a = getBridgedNSArrayOfRefTypeVerbatimBridged(numElements: 7)

  checkArrayFastEnumerationFromSwift(
    [ 10, 20, 30, 40, 50, 60, 70 ],
    a, { a },
    { ($0 as! TestObjCValueTy).value })
}

ArrayTestSuite.test("BridgedToObjC/Verbatim/FastEnumeration/UseFromObjC/Empty") {
  let a = getBridgedNSArrayOfRefTypeVerbatimBridged(numElements: 0)

  checkArrayFastEnumerationFromObjC(
    [], a, { a },
    { ($0 as! TestObjCValueTy).value })
}

ArrayTestSuite.test("BridgedToObjC/Verbatim/FastEnumeration/UseFromObjC") {
  let a = getBridgedNSArrayOfRefTypeVerbatimBridged(numElements: 3)

  checkArrayFastEnumerationFromObjC(
    [ 10, 20, 30 ],
    a, { a },
    { ($0 as! TestObjCValueTy).value })
}

ArrayTestSuite.test("BridgedToObjC/Verbatim/ObjectEnumerator/FastEnumeration/UseFromSwift/Empty") {
  let a = getBridgedNSArrayOfRefTypeVerbatimBridged(numElements: 0)

  checkArrayFastEnumerationFromSwift(
    [], a, { a.objectEnumerator() },
    { ($0 as! TestObjCValueTy).value })
}

ArrayTestSuite.test("BridgedToObjC/Verbatim/ObjectEnumerator/FastEnumeration/UseFromSwift") {
  let a = getBridgedNSArrayOfRefTypeVerbatimBridged(numElements: 3)

  checkArrayFastEnumerationFromSwift(
    [ 10, 20, 30 ],
    a, { a.objectEnumerator() },
    { ($0 as! TestObjCValueTy).value })
}

ArrayTestSuite.test("BridgedToObjC/Verbatim/ObjectEnumerator/FastEnumeration/UseFromSwift/Partial") {
  let a = getBridgedNSArrayOfRefTypeVerbatimBridged(numElements: 9)

  checkArrayEnumeratorPartialFastEnumerationFromSwift(
    [ 10, 20, 30, 40, 50, 60, 70, 80, 90 ],
    a, maxFastEnumerationItems: 5,
    { ($0 as! TestObjCValueTy).value })
}

ArrayTestSuite.test("BridgedToObjC/Verbatim/ObjectEnumerator/FastEnumeration/UseFromObjC") {
  let a = getBridgedNSArrayOfRefTypeVerbatimBridged(numElements: 3)

  checkArrayFastEnumerationFromObjC(
    [ 10, 20, 30 ],
    a, { a.objectEnumerator() },
    { ($0 as! TestObjCValueTy).value })
}

ArrayTestSuite.test("BridgedToObjC/Verbatim/BridgeBack/Reallocate") {
  let a = getBridgedNSArrayOfRefTypeVerbatimBridged(numElements: 3)

  var v: AnyObject = a[0]
  expectEqual(10, (v as! TestObjCValueTy).value)
  let idValue0 = unsafeBitCast(v, UInt.self)

  v = a[1]
  expectEqual(20, (v as! TestObjCValueTy).value)
  let idValue1 = unsafeBitCast(v, UInt.self)

  v = a[2]
  expectEqual(30, (v as! TestObjCValueTy).value)
  let idValue2 = unsafeBitCast(v, UInt.self)

  // Bridge back to native array.
  var native: [TestObjCValueTy] = _convertNSArrayToArray(a)
  native[0] = TestObjCValueTy(110)
  native[1] = TestObjCValueTy(120)
  native[2] = TestObjCValueTy(130)
  native.append(TestObjCValueTy(140))

  // Ensure that the compiler does not elide mutation of the native array.
  _blackHole(native)

  // Check that mutating the native array did not affect the bridged array.
  expectEqual(3, a.count)
  expectEqual(idValue0, unsafeBitCast(a.objectAt(0), UInt.self))
  expectEqual(idValue1, unsafeBitCast(a.objectAt(1), UInt.self))
  expectEqual(idValue2, unsafeBitCast(a.objectAt(2), UInt.self))

  expectAutoreleasedKeysAndValues(unopt: (0, 3))
}

ArrayTestSuite.test("BridgedToObjC/Verbatim/BridgeBack/Adopt") {
  // Bridge back to native array.
  var native: [TestObjCValueTy] = _convertNSArrayToArray(
    getBridgedNSArrayOfRefTypeVerbatimBridged(numElements: 3))
  let identity1 = unsafeBitCast(native, UInt.self)

  // Mutate elements, but don't change length.
  native[0] = TestObjCValueTy(110)
  native[1] = TestObjCValueTy(120)
  native[2] = TestObjCValueTy(130)

  // Expect no reallocations.
  expectEqual(identity1, unsafeBitCast(native, UInt.self))
}

//===----------------------------------------------------------------------===//
// Array -> NSArray bridging tests
//
// Element is bridged non-verbatim.
//
// FIXME: incomplete.
//===----------------------------------------------------------------------===//

ArrayTestSuite.test("BridgedToObjC.Nonverbatim.BridgeUsingAs") {
  let source = [ 10, 20, 30 ].map { TestBridgedValueTy($0) }
  var result = source as NSArray
  expectTrue(isNativeNSArray(result))
  expectEqual(3, result.count)
  autoreleasepoolIfUnoptimizedReturnAutoreleased {
    expectEqual(10, (result[0] as! TestBridgedValueTy).value)
    expectEqual(20, (result[1] as! TestBridgedValueTy).value)
    expectEqual(30, (result[2] as! TestBridgedValueTy).value)
  }
}

ArrayTestSuite.test("BridgedToObjC/Custom/length/empty") {
  let a = getBridgedNSArrayOfValueTypeCustomBridged(numElements: 0)
  expectEqual(0, a.count)

  expectEqual(0, TestBridgedValueTy.bridgeOperations)
}

ArrayTestSuite.test("BridgedToObjC/Custom/length") {
  let a = getBridgedNSArrayOfValueTypeCustomBridged()
  expectEqual(3, a.count)

  expectEqual(0, TestBridgedValueTy.bridgeOperations)
}

for index in [ -100, -1, 0, 1, 100 ] {
  ArrayTestSuite.test(
    "BridgedToObjC/Custom/objectAtIndex/empty/trap/\(index)") {
    let a = getBridgedNSArrayOfValueTypeCustomBridged(numElements: 0)
    expectCrashLater()
    a.objectAt(index)
  }
}

for index in [ -100, -1, 3, 4, 100 ] {
  ArrayTestSuite.test("BridgedToObjC/Custom/objectAtIndex/trap/\(index)") {
    let a = getBridgedNSArrayOfValueTypeCustomBridged(numElements: 3)
    expectCrashLater()
    a.objectAt(index)
  }
}

ArrayTestSuite.test("BridgedToObjC/Custom/objectAtIndex") {
  let a = getBridgedNSArrayOfValueTypeCustomBridged(numElements: 3)

  var v: AnyObject = a.objectAt(0)
  expectEqual(10, (v as! TestObjCValueTy).value)
  let idValue0 = unsafeBitCast(v, UInt.self)

  v = a.objectAt(1)
  expectEqual(20, (v as! TestObjCValueTy).value)
  let idValue1 = unsafeBitCast(v, UInt.self)

  v = a.objectAt(2)
  expectEqual(30, (v as! TestObjCValueTy).value)
  let idValue2 = unsafeBitCast(v, UInt.self)

  for i in 0..<3 {
    expectEqual(idValue0, unsafeBitCast(a.objectAt(0), UInt.self))
    expectEqual(idValue1, unsafeBitCast(a.objectAt(1), UInt.self))
    expectEqual(idValue2, unsafeBitCast(a.objectAt(2), UInt.self))
  }

  expectEqual(3, TestBridgedValueTy.bridgeOperations)
  expectAutoreleasedKeysAndValues(unopt: (0, 3))
}

for indexRange in [
  -2..<(-2), 1..<1,
  0..<4, -2..<(-1), -1..<2, 0..<1, 2..<4, 4..<5
] as [Range<Int>] {
  ArrayTestSuite.test("BridgedToObjC/Custom/getObjects/empty/trap/\(indexRange)")
    .crashOutputMatches("Array index out of range")
    .code {
    let a = getBridgedNSArrayOfValueTypeCustomBridged(
      numElements: 0, capacity: 16)
    let buffer = UnsafeMutablePointer<AnyObject>(allocatingCapacity: 16)
    a.getObjects(
      AutoreleasingUnsafeMutablePointer(buffer), range: NSRange(0..<0))
    expectCrashLater()
    a.getObjects(
      AutoreleasingUnsafeMutablePointer(buffer), range: NSRange(indexRange))
  }
}

for indexRange in [ 0..<4, -2..<(-1), -1..<2, 2..<4, 4..<5 ] as [Range<Int>] {
  ArrayTestSuite.test("BridgedToObjC/Custom/getObjects/trap/\(indexRange)")
    .crashOutputMatches("Array index out of range")
    .code {
    let a = getBridgedNSArrayOfValueTypeCustomBridged(
      numElements: 3, capacity: 16)
    let buffer = UnsafeMutablePointer<AnyObject>(allocatingCapacity: 16)
    a.getObjects(
      AutoreleasingUnsafeMutablePointer(buffer), range: NSRange(0..<3))
    expectCrashLater()
    a.getObjects(
      AutoreleasingUnsafeMutablePointer(buffer), range: NSRange(indexRange))
  }
}

ArrayTestSuite.test("BridgedToObjC/Custom/getObjects") {
  let a = getBridgedNSArrayOfValueTypeCustomBridged(numElements: 3)
  let buffer = UnsafeMutablePointer<AnyObject>(allocatingCapacity: 16)
  a.getObjects(
    AutoreleasingUnsafeMutablePointer(buffer), range: NSRange(0..<3))

  var v: AnyObject = buffer[0]
  expectEqual(10, (v as! TestObjCValueTy).value)
  let idValue0 = unsafeBitCast(v, UInt.self)

  v = buffer[1]
  expectEqual(20, (v as! TestObjCValueTy).value)
  let idValue1 = unsafeBitCast(v, UInt.self)

  v = buffer[2]
  expectEqual(30, (v as! TestObjCValueTy).value)
  let idValue2 = unsafeBitCast(v, UInt.self)

  for i in 0..<3 {
    expectEqual(idValue0, unsafeBitCast(a.objectAt(0), UInt.self))
    expectEqual(idValue1, unsafeBitCast(a.objectAt(1), UInt.self))
    expectEqual(idValue2, unsafeBitCast(a.objectAt(2), UInt.self))
  }

  buffer.deallocateCapacity(3)
  _fixLifetime(a)

  expectEqual(3, TestBridgedValueTy.bridgeOperations)
  expectAutoreleasedKeysAndValues(unopt: (0, 3))
}

ArrayTestSuite.test("BridgedToObjC/Custom/copyWithZone") {
  let a = getBridgedNSArrayOfValueTypeCustomBridged(numElements: 3)
  let copy: AnyObject = a.copy(zone: nil)
  expectEqual(unsafeBitCast(a, UInt.self), unsafeBitCast(copy, UInt.self))
}

ArrayTestSuite.test("BridgedToObjC/Custom/FastEnumeration/UseFromSwift/Empty") {
  let a = getBridgedNSArrayOfValueTypeCustomBridged(numElements: 0)

  checkArrayFastEnumerationFromSwift(
    [], a, { a },
    { ($0 as! TestObjCValueTy).value })

  expectEqual(0, TestBridgedValueTy.bridgeOperations)
}

ArrayTestSuite.test("BridgedToObjC/Custom/FastEnumeration/UseFromSwift/3") {
  let a = getBridgedNSArrayOfValueTypeCustomBridged(numElements: 3)

  checkArrayFastEnumerationFromSwift(
    [ 10, 20, 30 ],
    a, { a },
    { ($0 as! TestObjCValueTy).value })

  expectEqual(3, TestBridgedValueTy.bridgeOperations)
}

ArrayTestSuite.test("BridgedToObjC/Custom/FastEnumeration/UseFromSwift/7") {
  let a = getBridgedNSArrayOfValueTypeCustomBridged(numElements: 7)

  checkArrayFastEnumerationFromSwift(
    [ 10, 20, 30, 40, 50, 60, 70 ],
    a, { a },
    { ($0 as! TestObjCValueTy).value })

  expectEqual(7, TestBridgedValueTy.bridgeOperations)
}

ArrayTestSuite.test("BridgedToObjC/Custom/FastEnumeration/UseFromObjC/Empty") {
  let a = getBridgedNSArrayOfValueTypeCustomBridged(numElements: 0)

  checkArrayFastEnumerationFromObjC(
    [], a, { a },
    { ($0 as! TestObjCValueTy).value })

  expectEqual(0, TestBridgedValueTy.bridgeOperations)
}

ArrayTestSuite.test("BridgedToObjC/Custom/FastEnumeration/UseFromObjC") {
  let a = getBridgedNSArrayOfValueTypeCustomBridged(numElements: 3)

  checkArrayFastEnumerationFromObjC(
    [ 10, 20, 30 ],
    a, { a },
    { ($0 as! TestObjCValueTy).value })

  expectEqual(3, TestBridgedValueTy.bridgeOperations)
}

ArrayTestSuite.test("BridgedToObjC/Custom/ObjectEnumerator/FastEnumeration/UseFromSwift/Empty") {
  let a = getBridgedNSArrayOfValueTypeCustomBridged(numElements: 0)

  checkArrayFastEnumerationFromSwift(
    [], a, { a.objectEnumerator() },
    { ($0 as! TestObjCValueTy).value })

  expectEqual(0, TestBridgedValueTy.bridgeOperations)
}

ArrayTestSuite.test("BridgedToObjC/Custom/ObjectEnumerator/FastEnumeration/UseFromSwift") {
  let a = getBridgedNSArrayOfValueTypeCustomBridged(numElements: 3)

  checkArrayFastEnumerationFromSwift(
    [ 10, 20, 30 ],
    a, { a.objectEnumerator() },
    { ($0 as! TestObjCValueTy).value })

  expectEqual(3, TestBridgedValueTy.bridgeOperations)
}

ArrayTestSuite.test("BridgedToObjC/Custom/ObjectEnumerator/FastEnumeration/UseFromSwift/Partial") {
  let a = getBridgedNSArrayOfValueTypeCustomBridged(numElements: 9)

  checkArrayEnumeratorPartialFastEnumerationFromSwift(
    [ 10, 20, 30, 40, 50, 60, 70, 80, 90 ],
    a, maxFastEnumerationItems: 5,
    { ($0 as! TestObjCValueTy).value })

  expectEqual(9, TestBridgedValueTy.bridgeOperations)
}

ArrayTestSuite.test("BridgedToObjC/Custom/ObjectEnumerator/FastEnumeration/UseFromObjC") {
  let a = getBridgedNSArrayOfValueTypeCustomBridged(numElements: 3)

  checkArrayFastEnumerationFromObjC(
    [ 10, 20, 30 ],
    a, { a.objectEnumerator() },
    { ($0 as! TestObjCValueTy).value })

  expectEqual(3, TestBridgedValueTy.bridgeOperations)
}

ArrayTestSuite.test("BridgedToObjC/Custom/BridgeBack/Cast") {
  let a = getBridgedNSArrayOfValueTypeCustomBridged(numElements: 3)

  var v: AnyObject = a[0]
  expectEqual(10, (v as! TestObjCValueTy).value)
  let idValue0 = unsafeBitCast(v, UInt.self)

  v = a[1]
  expectEqual(20, (v as! TestObjCValueTy).value)
  let idValue1 = unsafeBitCast(v, UInt.self)

  v = a[2]
  expectEqual(30, (v as! TestObjCValueTy).value)
  let idValue2 = unsafeBitCast(v, UInt.self)

  // Bridge back to native array with a cast.
  var native: [TestObjCValueTy] = _convertNSArrayToArray(a)
  native[0] = TestObjCValueTy(110)
  native[1] = TestObjCValueTy(120)
  native[2] = TestObjCValueTy(130)
  native.append(TestObjCValueTy(140))

  // Ensure that the compiler does not elide mutation of the native array.
  _blackHole(native)

  // Check that mutating the native array did not affect the bridged array.
  expectEqual(3, a.count)
  expectEqual(idValue0, unsafeBitCast(a.objectAt(0), UInt.self))
  expectEqual(idValue1, unsafeBitCast(a.objectAt(1), UInt.self))
  expectEqual(idValue2, unsafeBitCast(a.objectAt(2), UInt.self))

  expectAutoreleasedKeysAndValues(unopt: (0, 3))
}

ArrayTestSuite.test("BridgedToObjC/Custom/BridgeBack/Reallocate") {
  let a = getBridgedNSArrayOfValueTypeCustomBridged(numElements: 3)

  var v: AnyObject = a[0]
  expectEqual(10, (v as! TestObjCValueTy).value)
  let idValue0 = unsafeBitCast(v, UInt.self)

  v = a[1]
  expectEqual(20, (v as! TestObjCValueTy).value)
  let idValue1 = unsafeBitCast(v, UInt.self)

  v = a[2]
  expectEqual(30, (v as! TestObjCValueTy).value)
  let idValue2 = unsafeBitCast(v, UInt.self)

  // Bridge back to native array.
  var native: [TestBridgedValueTy] = _convertNSArrayToArray(a)
  native[0] = TestBridgedValueTy(110)
  native[1] = TestBridgedValueTy(120)
  native[2] = TestBridgedValueTy(130)
  native.append(TestBridgedValueTy(140))

  // Ensure that the compiler does not elide mutation of the native array.
  _blackHole(native)

  // Check that mutating the native array did not affect the bridged array.
  expectEqual(3, a.count)
  expectEqual(idValue0, unsafeBitCast(a.objectAt(0), UInt.self))
  expectEqual(idValue1, unsafeBitCast(a.objectAt(1), UInt.self))
  expectEqual(idValue2, unsafeBitCast(a.objectAt(2), UInt.self))

  expectAutoreleasedKeysAndValues(unopt: (0, 3))
}

ArrayTestSuite.test("BridgedToObjC/Custom/BridgeBack/Adopt") {
  // Bridge back to native array.
  var native: [TestBridgedValueTy] = _convertNSArrayToArray(
    getBridgedNSArrayOfValueTypeCustomBridged(numElements: 3))
  let identity1 = unsafeBitCast(native, UInt.self)

  // Mutate elements, but don't change length.
  native[0] = TestBridgedValueTy(110)
  native[1] = TestBridgedValueTy(120)
  native[2] = TestBridgedValueTy(130)

  // Expect no reallocations.
  expectEqual(identity1, unsafeBitCast(native, UInt.self))
}

//===----------------------------------------------------------------------===//
// NSArray -> Array -> NSArray bridging tests.
//===----------------------------------------------------------------------===//

ArrayTestSuite.test("BridgedToObjC.Verbatim.RoundtripThroughSwiftArray") {
% for (MiddleType, AsCast) in [
%     ('Array<AnyObject>', 'as'),
%     ('Array<TestObjCValueTy>', 'as!'),
% ]:
  do {
    let nsa: NSArray = getAsImmutableNSArray([ 10, 20, 30 ])
    let a: ${MiddleType} = _convertNSArrayToArray(nsa)
    let bridgedBack = _convertArrayToNSArray(a)

    expectEqual(
      unsafeBitCast(nsa, Int.self),
      unsafeBitCast(bridgedBack, Int.self))

    _fixLifetime(nsa)
    _fixLifetime(a)
    _fixLifetime(bridgedBack)
  }
  do {
    let nsa: NSArray = getAsImmutableNSArray([ 10, 20, 30 ])
    let a = nsa ${AsCast} ${MiddleType}
    let bridgedBack: NSArray = a as NSArray

    expectEqual(
      unsafeBitCast(nsa, Int.self),
      unsafeBitCast(bridgedBack, Int.self))

    _fixLifetime(nsa)
    _fixLifetime(a)
    _fixLifetime(bridgedBack)
  }
% end
}

ArrayTestSuite.test("BridgedToObjC.Nonverbatim.RoundtripThroughSwiftArray") {
  do {
    TestBridgedValueTy.bridgeOperations = 0
    let nsa: NSArray = getAsImmutableNSArray([ 10, 20, 30 ])
    let a: Array<TestBridgedValueTy> = _convertNSArrayToArray(nsa)
    let bridgedBack = _convertArrayToNSArray(a)
    expectEqual(3, TestBridgedValueTy.bridgeOperations)
  }
  do {
    TestBridgedValueTy.bridgeOperations = 0
    let nsa: NSArray = getAsImmutableNSArray([ 10, 20, 30 ])
    let a = nsa as! Array<TestBridgedValueTy>
    let bridgedBack: NSArray = a as NSArray
    expectEqual(3, TestBridgedValueTy.bridgeOperations)
  }
}

//===----------------------------------------------------------------------===//
// Array and EvilCollection that changes its size while we are not looking
//===----------------------------------------------------------------------===//

let evilBoundsError = "EvilCollection: index out of range"

final class EvilCollection : Collection {
  init(_ growth: Int, boundsChecked: Bool) {
    self.growth = growth
    self.boundsChecked = boundsChecked
  }

  var growth: Int
  var _length: Int = 20
  var boundsChecked: Bool

  var startIndex : Int {
    _length += growth
    return 0
  }

  var endIndex : Int {
    return _length
  }

  subscript(i: Int) -> TestValueTy {
    if boundsChecked {
      require(i >= 0 && i < _length, evilBoundsError)
    }
    return TestValueTy(i)
  }

  func iterator() -> CollectionDefaultIterator<EvilCollection> {
    return CollectionDefaultIterator(self)
  }
}

for (step, evilBoundsCheck) in [ (1, true), (-1, false), (-1, true) ] {

  let message = step < 0 && evilBoundsCheck
    ? evilBoundsError
    : "invalid Collection: length differed in successive traversals"

  let constructionMessage =
    /*_isStdlibInternalChecksEnabled() && !evilBoundsCheck && step <= 0
      ? "_UnsafePartiallyInitializedContiguousArrayBuffer has no more capacity"
      :*/ message

  // The invalid Collection error is a _debugPreconditon that will only fire
  // in a Debug assert configuration.
  let expectedToFail = (step < 0 && evilBoundsCheck) ||
                       _isDebugAssertConfiguration()

  let natureOfEvil = step > 0 ? "Growth" : "Shrinkage"
  let boundsChecked = evilBoundsCheck ? "BoundsChecked" : "NoBoundsCheck"
  let testPrefix = "MemorySafety/\(boundsChecked)/Evil\(natureOfEvil)"

  let t = ArrayTestSuite.test("\(testPrefix)/Infrastructure")
  (evilBoundsCheck && _isDebugAssertConfiguration()
    ? t.crashOutputMatches(evilBoundsError) : t)
  .code {
    let evil = EvilCollection(step, boundsChecked: evilBoundsCheck)
    let length0 = evil.length
    let length1 = evil.length
    expectNotEqual(length0, length1)
   if step > 0 {
      expectLE(length0, length1)
    }
    else {
      expectGE(length0, length1)
    }
    if evilBoundsCheck {
      expectCrashLater()
    }
    let x = evil[-1]
    _blackHole(x)
  }

  let t2 = ArrayTestSuite.test("\(testPrefix)/Construction")
  (_isDebugAssertConfiguration() && expectedToFail
    ? t2.crashOutputMatches(constructionMessage) : t2)
  .code {
    let evil = EvilCollection(step, boundsChecked: evilBoundsCheck)

    if expectedToFail {
      expectCrashLater()
    }

    let a = Array(evil)
    _blackHole(a)
  }

  for (op, rangeMax) in ["Grow":0, "Shrink":200] {
    let t3 =  ArrayTestSuite.test("\(testPrefix)/replaceSubrange/\(op)Unique")
    (_isDebugAssertConfiguration() ? t3.crashOutputMatches(message) : t3)
    .code {
      let evil = EvilCollection(step, boundsChecked: evilBoundsCheck)
      var a = Array((0..<200).lazy.map { TestValueTy($0) })
      if expectedToFail {
        expectCrashLater()
      }
      a.replaceSubrange(0..<rangeMax, with: evil)
    }

    let t4 = ArrayTestSuite.test("\(testPrefix)/replaceSubrange/\(op)NonUnique")
    (_isDebugAssertConfiguration() ? t4.crashOutputMatches(message) : t4)
    .code {
      let evil = EvilCollection(step, boundsChecked: evilBoundsCheck)
      var a = Array((0..<200).lazy.map { TestValueTy($0) })
      var b = a
      if expectedToFail {
        expectCrashLater()
      }
      a.replaceSubrange(0..<rangeMax, with: evil)
      _fixLifetime(b)
    }
  }
  
  ArrayTestSuite.test("\(testPrefix)/SequenceMap")
  .skip(.Custom(
    { _isFastAssertConfiguration() },
    reason: "this trap is not guaranteed to happen in -Ounchecked"))
  .code {
    let evil = EvilCollection(step, boundsChecked: evilBoundsCheck)

    if step < 0 {
      expectCrashLater()
    }
    let a = AnySequence(evil).map { $0 }
    _blackHole(a)
  }

  ArrayTestSuite.test("\(testPrefix)/CollectionMap")
  .code {
    let evil = EvilCollection(step, boundsChecked: evilBoundsCheck)

    if expectedToFail {
      expectCrashLater()
    }

    let a = evil.map { $0 }
    _blackHole(a)
  }

  ArrayTestSuite.test("\(testPrefix)/FilterAll")
  .code {
    let evil = EvilCollection(step, boundsChecked: evilBoundsCheck)

    let a = evil.filter { _ in true }
    _blackHole(a)
  }

  ArrayTestSuite.test("\(testPrefix)/FilterNone")
  .code {
    let evil = EvilCollection(step, boundsChecked: evilBoundsCheck)

    let a = evil.filter { _ in false }
    _blackHole(a)
  }
}

//===----------------------------------------------------------------------===//
// Special cases and one-off tests.
//===----------------------------------------------------------------------===//

% for array_type in all_array_types:

ArrayTestSuite.test("${array_type}<Void>/map") {
  // This code used to crash because it generated an array of Void with
  // stride == 0.
  do {
    let input: ${array_type}<Void> = [ (), (), () ]
    let result = input.map { (_) -> Void in return () }
    expectEqual(3, result.length)
  }

  do {
    let input: ${array_type}<OpaqueValue<Int>> = [
      OpaqueValue(10), OpaqueValue(20), OpaqueValue(30)
    ]
    let result = input.map { (_) -> Void in return () }
    expectEqual(3, result.length)
  }
}

% end

ArrayTestSuite.setUp {
  resetLeaksOfDictionaryKeysValues()
  TestBridgedValueTy.bridgeOperations = 0
}

ArrayTestSuite.tearDown {
  if _isDebugAssertConfiguration() {
    // The return autorelease optimization does not happen reliable.
    expectNoLeaksOfDictionaryKeysValues()
  }
}

runAllTests()
<|MERGE_RESOLUTION|>--- conflicted
+++ resolved
@@ -735,13 +735,8 @@
   }
 
   @objc
-<<<<<<< HEAD
   override func objectAt(index: Int) -> AnyObject {
-    ++CustomImmutableNSArray.timesObjectAtIndexWasCalled
-=======
-  override func objectAtIndex(index: Int) -> AnyObject {
     CustomImmutableNSArray.timesObjectAtIndexWasCalled += 1
->>>>>>> 1994b831
     return _data[index]
   }
 
